---
layout: "docs"
page_title: "QEMU Builder"
description: |-
  The Qemu Packer builder is able to create KVM and Xen virtual machine images. Support for Xen is experimental at this time.
---

# QEMU Builder

Type: `qemu`

The Qemu Packer builder is able to create [KVM](http://www.linux-kvm.org)
and [Xen](http://www.xenproject.org) virtual machine images. Support
for Xen is experimental at this time.

The builder builds a virtual machine by creating a new virtual machine
from scratch, booting it, installing an OS, rebooting the machine with the
boot media as the virtual hard drive, provisioning software within
the OS, then shutting it down. The result of the Qemu builder is a directory
containing the image file necessary to run the virtual machine on KVM or Xen.

## Basic Example

Here is a basic example. This example is functional so long as you fixup
paths to files, URLS for ISOs and checksums.

```javascript
{
  "builders":
  [
    {
      "type": "qemu",
      "iso_url": "http://mirror.raystedman.net/centos/6/isos/x86_64/CentOS-6.5-x86_64-minimal.iso",
      "iso_checksum": "0d9dc37b5dd4befa1c440d2174e88a87",
      "iso_checksum_type": "md5",
      "output_directory": "output_centos_tdhtest",
      "ssh_wait_timeout": "30s",
      "shutdown_command": "shutdown -P now",
      "disk_size": 5000,
      "format": "qcow2",
      "headless": false,
      "accelerator": "kvm",
      "http_directory": "httpdir",
      "http_port_min": 10082,
      "http_port_max": 10089,
      "ssh_host_port_min": 2222,
      "ssh_host_port_max": 2229,
      "ssh_username": "root",
      "ssh_password": "s0m3password",
      "ssh_port": 22,
      "ssh_wait_timeout": "90m",
      "vm_name": "tdhtest",
      "net_device": "virtio-net",
      "disk_interface": "virtio",
      "boot_wait": "5s",
      "boot_command":
      [
        "<tab> text ks=http://{{ .HTTPIP }}:{{ .HTTPPort }}/centos6-ks.cfg<enter><wait>"
      ]
    }
  ]
}
```

A working CentOS 6.x kickstart file can be found
[at this URL](https://gist.github.com/mitchellh/7328271/#file-centos6-ks-cfg), adapted from an unknown source.
Place this file in the http directory with the proper name. For the
example above, it should go into "httpdir" with a name of "centos6-ks.cfg".

## Configuration Reference

There are many configuration options available for the Qemu builder.
They are organized below into two categories: required and optional. Within
each category, the available options are alphabetized and described.

### Required:

* `iso_checksum` (string) - The checksum for the OS ISO file. Because ISO
  files are so large, this is required and Packer will verify it prior
  to booting a virtual machine with the ISO attached. The type of the
  checksum is specified with `iso_checksum_type`, documented below.

* `iso_checksum_type` (string) - The type of the checksum specified in
  `iso_checksum`. Valid values are "md5", "sha1", "sha256", or "sha512" currently.

* `iso_url` (string) - A URL to the ISO containing the installation image.
  This URL can be either an HTTP URL or a file URL (or path to a file).
  If this is an HTTP URL, Packer will download it and cache it between
  runs.

* `ssh_username` (string) - The username to use to SSH into the machine
  once the OS is installed.

### Optional:

* `accelerator` (string) - The accelerator type to use when running the VM.
  This may have a value of either "none", "kvm", "tcg", or "xen" and you must have that
  support in on the machine on which you run the builder. By default "kvm"
  is used.

* `boot_command` (array of strings) - This is an array of commands to type
  when the virtual machine is first booted. The goal of these commands should
  be to type just enough to initialize the operating system installer. Special
  keys can be typed as well, and are covered in the section below on the boot
  command. If this is not specified, it is assumed the installer will start
  itself.

* `boot_wait` (string) - The time to wait after booting the initial virtual
  machine before typing the `boot_command`. The value of this should be
  a duration. Examples are "5s" and "1m30s" which will cause Packer to wait
  five seconds and one minute 30 seconds, respectively. If this isn't specified,
  the default is 10 seconds.

* `disk_size` (integer) - The size, in megabytes, of the hard disk to create
  for the VM. By default, this is 40000 (about 40 GB).

* `disk_interface` (string) - The interface to use for the disk. Allowed
  values include any of "ide," "scsi" or "virtio." Note also that any boot
  commands or kickstart type scripts must have proper adjustments for
  resulting device names. The Qemu builder uses "virtio" by default.

* `floppy_files` (array of strings) - A list of files to place onto a floppy
  disk that is attached when the VM is booted. This is most useful
  for unattended Windows installs, which look for an `Autounattend.xml` file
  on removable media. By default, no floppy will be attached. All files
  listed in this setting get placed into the root directory of the floppy
  and the floppy is attached as the first floppy device. Currently, no
  support exists for creating sub-directories on the floppy. Wildcard
  characters (*, ?, and []) are allowed. Directory names are also allowed,
  which will add all the files found in the directory to the floppy.

* `format` (string) - Either "qcow2" or "raw", this specifies the output
  format of the virtual machine image. This defaults to "qcow2".

* `headless` (boolean) - Packer defaults to building virtual machines by
  launching a GUI that shows the console of the machine being built.
  When this value is set to true, the machine will start without a console.

* `http_directory` (string) - Path to a directory to serve using an HTTP
  server. The files in this directory will be available over HTTP that will
  be requestable from the virtual machine. This is useful for hosting
  kickstart files and so on. By default this is "", which means no HTTP
  server will be started. The address and port of the HTTP server will be
  available as variables in `boot_command`. This is covered in more detail
  below.

* `http_port_min` and `http_port_max` (integer) - These are the minimum and
  maximum port to use for the HTTP server started to serve the `http_directory`.
  Because Packer often runs in parallel, Packer will choose a randomly available
  port in this range to run the HTTP server. If you want to force the HTTP
  server to be on one port, make this minimum and maximum port the same.
  By default the values are 8000 and 9000, respectively.

* `iso_urls` (array of strings) - Multiple URLs for the ISO to download.
  Packer will try these in order. If anything goes wrong attempting to download
  or while downloading a single URL, it will move on to the next. All URLs
  must point to the same file (same checksum). By default this is empty
  and `iso_url` is used. Only one of `iso_url` or `iso_urls` can be specified.

* `net_device` (string) - The driver to use for the network interface. Allowed
  values "ne2k_pci," "i82551," "i82557b," "i82559er," "rtl8139," "e1000,"
  "pcnet" or "virtio." The Qemu builder uses "virtio" by default.

* `output_directory` (string) - This is the path to the directory where the
  resulting virtual machine will be created. This may be relative or absolute.
  If relative, the path is relative to the working directory when `packer`
  is executed. This directory must not exist or be empty prior to running the builder.
  By default this is "output-BUILDNAME" where "BUILDNAME" is the name
  of the build.

* `qemuargs` (array of array of strings) - Allows complete control over
  the qemu command line (though not, at this time, qemu-img). Each array
  of strings makes up a command line switch that overrides matching default
  switch/value pairs. Any value specified as an empty string is ignored.
  All values after the switch are concatenated with no separater.

~> **Warning:** The qemu command line allows extreme flexibility, so beware of
conflicting arguments causing failures of your run. For instance, using
--no-acpi could break the ability to send power signal type commands (e.g.,
shutdown -P now) to the virtual machine, thus preventing proper shutdown. To
see the defaults, look in the packer.log file and search for the
qemu-system-x86 command. The arguments are all printed for review.

  The following shows a sample usage:

```javascript
  // ...
  "qemuargs": [
    [ "-m", "1024M" ],
    [ "--no-acpi", "" ],
    [
       "-netdev",
      "user,id=mynet0,",
      "hostfwd=hostip:hostport-guestip:guestport",
      ""
    ],
    [ "-device", "virtio-net,netdev=mynet0" ]
  ]
  // ...
```

  would produce the following (not including other defaults supplied by the builder and not otherwise conflicting with the qemuargs):

<<<<<<< HEAD
```text
qemu-system-x86 -m 1024m --no-acpi -netdev user,id=mynet0,hostfwd=hostip:hostport-guestip:guestport -device virtio-net,netdev=mynet0"
```
=======
<pre class="prettyprint">
    qemu-system-x86 -m 1024M --no-acpi -netdev user,id=mynet0,hostfwd=hostip:hostport-guestip:guestport -device virtio-net,netdev=mynet0"
</pre>
>>>>>>> 5874e235

* `qemu_binary` (string) - The name of the Qemu binary to look for.  This
  defaults to "qemu-system-x86_64", but may need to be changed for some
  platforms.  For example "qemu-kvm", or "qemu-system-i386" may be a better
  choice for some systems.

* `shutdown_command` (string) - The command to use to gracefully shut down
  the machine once all the provisioning is done. By default this is an empty
  string, which tells Packer to just forcefully shut down the machine.

* `shutdown_timeout` (string) - The amount of time to wait after executing
  the `shutdown_command` for the virtual machine to actually shut down.
  If it doesn't shut down in this time, it is an error. By default, the timeout
  is "5m", or five minutes.

* `ssh_host_port_min` and `ssh_host_port_max` (uint) - The minimum and
  maximum port to use for the SSH port on the host machine which is forwarded
  to the SSH port on the guest machine. Because Packer often runs in parallel,
  Packer will choose a randomly available port in this range to use as the
  host port.

* `ssh_key_path` (string) - Path to a private key to use for authenticating
  with SSH. By default this is not set (key-based auth won't be used).
  The associated public key is expected to already be configured on the
  VM being prepared by some other process (kickstart, etc.).

* `ssh_password` (string) - The password for `ssh_username` to use to
  authenticate with SSH. By default this is the empty string.

* `ssh_port` (integer) - The port that SSH will be listening on in the guest
  virtual machine. By default this is 22. The Qemu builder will map, via
  port forward, a port on the host machine to the port listed here so
  machines outside the installing VM can access the VM.

* `ssh_wait_timeout` (string) - The duration to wait for SSH to become
  available. By default this is "20m", or 20 minutes. Note that this should
  be quite long since the timer begins as soon as the virtual machine is booted.

* `vm_name` (string) - This is the name of the image (QCOW2 or IMG) file for
  the new virtual machine, without the file extension. By default this is
  "packer-BUILDNAME", where "BUILDNAME" is the name of the build.

* `vnc_port_min` and `vnc_port_max` (integer) - The minimum and
  maximum port to use for the VNC port on the host machine which is forwarded
  to the VNC port on the guest machine. Because Packer often runs in parallel,
  Packer will choose a randomly available port in this range to use as the
  host port.

## Boot Command

The `boot_command` configuration is very important: it specifies the keys
to type when the virtual machine is first booted in order to start the
OS installer. This command is typed after `boot_wait`, which gives the
virtual machine some time to actually load the ISO.

As documented above, the `boot_command` is an array of strings. The
strings are all typed in sequence. It is an array only to improve readability
within the template.

The boot command is "typed" character for character over a VNC connection
to the machine, simulating a human actually typing the keyboard. There are
a set of special keys available. If these are in your boot command, they
will be replaced by the proper key:

* `<bs>` - Backspace

* `<del>` - Delete

* `<enter>` and `<return>` - Simulates an actual "enter" or "return" keypress.

* `<esc>` - Simulates pressing the escape key.

* `<tab>` - Simulates pressing the tab key.

* `<f1>` - `<f12>` - Simulates pressing a function key.

* `<up>` `<down>` `<left>` `<right>` - Simulates pressing an arrow key.

* `<spacebar>` - Simulates pressing the spacebar.

* `<insert>` - Simulates pressing the insert key.

* `<home>` `<end>` - Simulates pressing the home and end keys.

* `<pageUp>` `<pageDown>` - Simulates pressing the page up and page down keys.

* `<wait>` `<wait5>` `<wait10>` - Adds a 1, 5 or 10 second pause before sending any additional keys. This
  is useful if you have to generally wait for the UI to update before typing more.

In addition to the special keys, each command to type is treated as a
[configuration template](/docs/templates/configuration-templates.html).
The available variables are:

* `HTTPIP` and `HTTPPort` - The IP and port, respectively of an HTTP server
  that is started serving the directory specified by the `http_directory`
  configuration parameter. If `http_directory` isn't specified, these will
  be blank!

Example boot command. This is actually a working boot command used to start
an CentOS 6.4 installer:

```javascript
"boot_command":
[
  "<tab><wait>",
  " ks=http://10.0.2.2:{{ .HTTPPort }}/centos6-ks.cfg<enter>"
]
```<|MERGE_RESOLUTION|>--- conflicted
+++ resolved
@@ -201,15 +201,9 @@
 
   would produce the following (not including other defaults supplied by the builder and not otherwise conflicting with the qemuargs):
 
-<<<<<<< HEAD
-```text
-qemu-system-x86 -m 1024m --no-acpi -netdev user,id=mynet0,hostfwd=hostip:hostport-guestip:guestport -device virtio-net,netdev=mynet0"
-```
-=======
 <pre class="prettyprint">
-    qemu-system-x86 -m 1024M --no-acpi -netdev user,id=mynet0,hostfwd=hostip:hostport-guestip:guestport -device virtio-net,netdev=mynet0"
+	qemu-system-x86 -m 1024m --no-acpi -netdev user,id=mynet0,hostfwd=hostip:hostport-guestip:guestport -device virtio-net,netdev=mynet0"
 </pre>
->>>>>>> 5874e235
 
 * `qemu_binary` (string) - The name of the Qemu binary to look for.  This
   defaults to "qemu-system-x86_64", but may need to be changed for some
