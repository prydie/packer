--- conflicted
+++ resolved
@@ -206,11 +206,7 @@
 		},
 		&awscommon.StepRunSourceInstance{
 			Debug:                    b.config.PackerDebug,
-<<<<<<< HEAD
-=======
-			ExpectedRootDevice:       "instance-store",
 			SpotPrice:                b.config.SpotPrice,
->>>>>>> bf7b8199
 			InstanceType:             b.config.InstanceType,
 			IamInstanceProfile:       b.config.IamInstanceProfile,
 			UserData:                 b.config.UserData,
