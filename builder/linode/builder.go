--- conflicted
+++ resolved
@@ -26,24 +26,14 @@
 	runner multistep.Runner
 }
 
-<<<<<<< HEAD
-func (b *Builder) Prepare(raws ...interface{}) ([]string, []string, error) {
-	c, warnings, errs := NewConfig(raws...)
-=======
 func (b *Builder) ConfigSpec() hcldec.ObjectSpec { return b.config.FlatMapstructure().HCL2Spec() }
 
-func (b *Builder) Prepare(raws ...interface{}) ([]string, error) {
+func (b *Builder) Prepare(raws ...interface{}) ([]string, []string, error) {
 	warnings, errs := b.config.Prepare(raws...)
->>>>>>> 65cc5fe8
 	if errs != nil {
 		return nil, warnings, errs
 	}
-<<<<<<< HEAD
-	b.config = c
 	return nil, nil, nil
-=======
-	return nil, nil
->>>>>>> 65cc5fe8
 }
 
 func (b *Builder) Run(ctx context.Context, ui packer.Ui, hook packer.Hook) (ret packer.Artifact, err error) {
