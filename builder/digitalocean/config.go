--- conflicted
+++ resolved
@@ -21,7 +21,6 @@
 type Config struct {
 	common.PackerConfig `mapstructure:",squash"`
 	Comm                communicator.Config `mapstructure:",squash"`
-<<<<<<< HEAD
 	// The client TOKEN to use to access your account. It
 	// can also be specified via environment variable DIGITALOCEAN_API_TOKEN, if
 	// set.
@@ -65,6 +64,14 @@
 	// droplet to enter a desired state (such as "active") before timing out. The
 	// default state timeout is "6m".
 	StateTimeout time.Duration `mapstructure:"state_timeout" required:"false"`
+	// How long to wait for an image to be published to the shared image
+	// gallery before timing out. If your Packer build is failing on the
+	// Publishing to Shared Image Gallery step with the error `Original Error:
+	// context deadline exceeded`, but the image is present when you check your
+	// Azure dashboard, then you probably need to increase this timeout from
+	// its default of "60m" (valid time units include `s` for seconds, `m` for
+	// minutes, and `h` for hours.)
+	SnapshotTimeout time.Duration `mapstructure:"snapshot_timeout" required:"false"`
 	// The name assigned to the droplet. DigitalOcean
 	// sets the hostname of the machine to this value.
 	DropletName string `mapstructure:"droplet_name" required:"false"`
@@ -77,27 +84,6 @@
 	UserDataFile string `mapstructure:"user_data_file" required:"false"`
 	// Tags to apply to the droplet when it is created
 	Tags []string `mapstructure:"tags" required:"false"`
-=======
-
-	APIToken string `mapstructure:"api_token"`
-	APIURL   string `mapstructure:"api_url"`
-
-	Region string `mapstructure:"region"`
-	Size   string `mapstructure:"size"`
-	Image  string `mapstructure:"image"`
-
-	PrivateNetworking bool          `mapstructure:"private_networking"`
-	Monitoring        bool          `mapstructure:"monitoring"`
-	IPv6              bool          `mapstructure:"ipv6"`
-	SnapshotName      string        `mapstructure:"snapshot_name"`
-	SnapshotRegions   []string      `mapstructure:"snapshot_regions"`
-	StateTimeout      time.Duration `mapstructure:"state_timeout"`
-	SnapshotTimeout   time.Duration `mapstructure:"snapshot_timeout"`
-	DropletName       string        `mapstructure:"droplet_name"`
-	UserData          string        `mapstructure:"user_data"`
-	UserDataFile      string        `mapstructure:"user_data_file"`
-	Tags              []string      `mapstructure:"tags"`
->>>>>>> 17d9a858
 
 	ctx interpolate.Context
 }
