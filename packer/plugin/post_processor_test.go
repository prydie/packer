package plugin

import (
	"context"
	"os/exec"
	"testing"

	"github.com/hashicorp/packer/packer"
)

type helperPostProcessor byte

func (helperPostProcessor) Configure(...interface{}) error {
	return nil
}

<<<<<<< HEAD
func (helperPostProcessor) PostProcess(context.Context, packer.Ui, packer.Artifact) (packer.Artifact, bool, error) {
	return nil, false, nil
=======
func (helperPostProcessor) PostProcess(packer.Ui, packer.Artifact) (packer.Artifact, bool, bool, error) {
	return nil, false, false, nil
>>>>>>> b7d62b2a
}

func TestPostProcessor_NoExist(t *testing.T) {
	c := NewClient(&ClientConfig{Cmd: exec.Command("i-should-not-exist")})
	defer c.Kill()

	_, err := c.PostProcessor()
	if err == nil {
		t.Fatal("should have error")
	}
}

func TestPostProcessor_Good(t *testing.T) {
	c := NewClient(&ClientConfig{Cmd: helperProcess("post-processor")})
	defer c.Kill()

	_, err := c.PostProcessor()
	if err != nil {
		t.Fatalf("should not have error: %s", err)
	}
}<|MERGE_RESOLUTION|>--- conflicted
+++ resolved
@@ -14,13 +14,8 @@
 	return nil
 }
 
-<<<<<<< HEAD
-func (helperPostProcessor) PostProcess(context.Context, packer.Ui, packer.Artifact) (packer.Artifact, bool, error) {
-	return nil, false, nil
-=======
-func (helperPostProcessor) PostProcess(packer.Ui, packer.Artifact) (packer.Artifact, bool, bool, error) {
+func (helperPostProcessor) PostProcess(context.Context, packer.Ui, packer.Artifact) (packer.Artifact, bool, bool, error) {
 	return nil, false, false, nil
->>>>>>> b7d62b2a
 }
 
 func TestPostProcessor_NoExist(t *testing.T) {
