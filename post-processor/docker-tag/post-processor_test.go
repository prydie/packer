package dockertag

import (
	"bytes"
	"context"
	"testing"

	"github.com/hashicorp/packer/builder/docker"
	"github.com/hashicorp/packer/packer"
	dockerimport "github.com/hashicorp/packer/post-processor/docker-import"
)

func testConfig() map[string]interface{} {
	return map[string]interface{}{
		"repository": "foo",
		"tag":        "bar",
	}
}

func testPP(t *testing.T) *PostProcessor {
	var p PostProcessor
	if err := p.Configure(testConfig()); err != nil {
		t.Fatalf("err: %s", err)
	}

	return &p
}

func testUi() *packer.BasicUi {
	return &packer.BasicUi{
		Reader: new(bytes.Buffer),
		Writer: new(bytes.Buffer),
	}
}

func TestPostProcessor_ImplementsPostProcessor(t *testing.T) {
	var _ packer.PostProcessor = new(PostProcessor)
}

func TestPostProcessor_PostProcess(t *testing.T) {
	driver := &docker.MockDriver{}
	p := &PostProcessor{Driver: driver}
	if err := p.Configure(testConfig()); err != nil {
		t.Fatalf("err: %s", err)
	}

	artifact := &packer.MockArtifact{
		BuilderIdValue: dockerimport.BuilderId,
		IdValue:        "1234567890abcdef",
	}

<<<<<<< HEAD
	result, keep, err := p.PostProcess(context.Background(), testUi(), artifact)
=======
	result, keep, forceOverride, err := p.PostProcess(testUi(), artifact)
>>>>>>> b7d62b2a
	if _, ok := result.(packer.Artifact); !ok {
		t.Fatal("should be instance of Artifact")
	}
	if !keep {
		t.Fatal("should keep")
	}
	if !forceOverride {
		t.Fatal("Should force keep no matter what user sets.")
	}
	if err != nil {
		t.Fatalf("err: %s", err)
	}

	if !driver.TagImageCalled {
		t.Fatal("should call TagImage")
	}
	if driver.TagImageImageId != "1234567890abcdef" {
		t.Fatal("bad image id")
	}
	if driver.TagImageRepo != "foo:bar" {
		t.Fatal("bad repo")
	}
	if driver.TagImageForce {
		t.Fatal("bad force. force=false in default")
	}
}

func TestPostProcessor_PostProcess_Force(t *testing.T) {
	driver := &docker.MockDriver{}
	p := &PostProcessor{Driver: driver}
	c := testConfig()
	c["force"] = true
	if err := p.Configure(c); err != nil {
		t.Fatalf("err: %s", err)
	}

	artifact := &packer.MockArtifact{
		BuilderIdValue: dockerimport.BuilderId,
		IdValue:        "1234567890abcdef",
	}

<<<<<<< HEAD
	result, keep, err := p.PostProcess(context.Background(), testUi(), artifact)
=======
	result, keep, forceOverride, err := p.PostProcess(testUi(), artifact)
>>>>>>> b7d62b2a
	if _, ok := result.(packer.Artifact); !ok {
		t.Fatal("should be instance of Artifact")
	}
	if !keep {
		t.Fatal("should keep")
	}
	if !forceOverride {
		t.Fatal("Should force keep no matter what user sets.")
	}
	if err != nil {
		t.Fatalf("err: %s", err)
	}

	if !driver.TagImageCalled {
		t.Fatal("should call TagImage")
	}
	if driver.TagImageImageId != "1234567890abcdef" {
		t.Fatal("bad image id")
	}
	if driver.TagImageRepo != "foo:bar" {
		t.Fatal("bad repo")
	}
	if !driver.TagImageForce {
		t.Fatal("bad force")
	}
}<|MERGE_RESOLUTION|>--- conflicted
+++ resolved
@@ -49,11 +49,7 @@
 		IdValue:        "1234567890abcdef",
 	}
 
-<<<<<<< HEAD
-	result, keep, err := p.PostProcess(context.Background(), testUi(), artifact)
-=======
-	result, keep, forceOverride, err := p.PostProcess(testUi(), artifact)
->>>>>>> b7d62b2a
+	result, keep, forceOverride, err := p.PostProcess(context.Background(), testUi(), artifact)
 	if _, ok := result.(packer.Artifact); !ok {
 		t.Fatal("should be instance of Artifact")
 	}
@@ -95,11 +91,7 @@
 		IdValue:        "1234567890abcdef",
 	}
 
-<<<<<<< HEAD
-	result, keep, err := p.PostProcess(context.Background(), testUi(), artifact)
-=======
-	result, keep, forceOverride, err := p.PostProcess(testUi(), artifact)
->>>>>>> b7d62b2a
+	result, keep, forceOverride, err := p.PostProcess(context.Background(), testUi(), artifact)
 	if _, ok := result.(packer.Artifact); !ok {
 		t.Fatal("should be instance of Artifact")
 	}
