--- conflicted
+++ resolved
@@ -294,13 +294,8 @@
 		return "", err
 	}
 
-<<<<<<< HEAD
 	remotePath := filepath.ToSlash(filepath.Join(p.config.StagingDir, "client.rb"))
-	if err := comm.Upload(remotePath, bytes.NewReader([]byte(configString))); err != nil {
-=======
-	remotePath := filepath.Join(p.config.StagingDir, "client.rb")
 	if err := comm.Upload(remotePath, bytes.NewReader([]byte(configString)), nil); err != nil {
->>>>>>> d9217984
 		return "", err
 	}
 
@@ -328,13 +323,8 @@
 	}
 
 	// Upload the bytes
-<<<<<<< HEAD
 	remotePath := filepath.ToSlash(filepath.Join(p.config.StagingDir, "first-boot.json"))
-	if err := comm.Upload(remotePath, bytes.NewReader(jsonBytes)); err != nil {
-=======
-	remotePath := filepath.Join(p.config.StagingDir, "first-boot.json")
 	if err := comm.Upload(remotePath, bytes.NewReader(jsonBytes), nil); err != nil {
->>>>>>> d9217984
 		return "", err
 	}
 
